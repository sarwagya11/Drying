--- conflicted
+++ resolved
@@ -1,24 +1,10 @@
-<<<<<<< HEAD
-"""Phase 2 correlation builder for Midilli-a parameters.
-
-This script reads the master Phase 1 results dataset, filters the Midilli-a
-parameters, and fits correlation models that relate those parameters to the
-process conditions. All regressions are performed with ``statsmodels`` to
-provide full statistical summaries.
-"""
-=======
 """Phase 2 correlation builder for Midilli-a parameters using statsmodels."""
->>>>>>> 69a58b3a
 
 from __future__ import annotations
 
 import json
 import pickle
 from pathlib import Path
-<<<<<<< HEAD
-from typing import Dict
-=======
->>>>>>> 69a58b3a
 
 import numpy as np
 import pandas as pd
@@ -30,8 +16,6 @@
 ROOT_DIR = Path(__file__).resolve().parent
 DATA_PATH = ROOT_DIR / "phase1_out" / "phase1_full_results.csv"
 MODELS_DIR = ROOT_DIR / "models"
-<<<<<<< HEAD
-=======
 ABSOLUTE_ZERO_C = 273.15
 R_GAS = 8.314462618  # J/(mol*K)
 TEMP_SWEEP_RUNS = ["T_40_v1p1", "T_45_v1p1", "T_50_v1p1_tempsweep"]
@@ -47,39 +31,11 @@
     "Midilli-a_b",
 ]
 FEATURE_COLUMNS = ["v_ms", "RH_pct", "thickness_mm"]
->>>>>>> 69a58b3a
 
 
 def ensure_models_dir() -> None:
     """Create the models directory if it does not exist."""
 
-<<<<<<< HEAD
-    MODELS_DIR.mkdir(exist_ok=True)
-
-
-def load_phase1_results() -> pd.DataFrame:
-    """Load the Phase 1 CSV and validate required Midilli-a columns."""
-
-    if not DATA_PATH.exists():
-        raise FileNotFoundError(f"Phase 1 results CSV not found at: {DATA_PATH}")
-
-    df = pd.read_csv(DATA_PATH)
-    required_columns = {
-        "T_C",
-        "v_ms",
-        "RH_pct",
-        "thickness_mm",
-        "Midilli-a_a",
-        "Midilli-a_k",
-        "Midilli-a_n",
-        "Midilli-a_b",
-    }
-    missing = required_columns.difference(df.columns)
-    if missing:
-        missing_columns = ", ".join(sorted(missing))
-        raise ValueError(f"Missing required columns in dataset: {missing_columns}")
-
-=======
 def load_midilli_dataframe() -> pd.DataFrame:
     if not DATA_PATH.exists():
         raise FileNotFoundError(f"Phase 1 results CSV not found: {DATA_PATH}")
@@ -87,53 +43,10 @@
     df = pd.read_csv(DATA_PATH, usecols=MIDILLI_COLUMNS)
     numeric_cols = [col for col in MIDILLI_COLUMNS if col != "run_id"]
     df[numeric_cols] = df[numeric_cols].apply(pd.to_numeric, errors="coerce")
->>>>>>> 69a58b3a
     return df
 
 
 def fit_arrhenius_model(df: pd.DataFrame) -> sm.regression.linear_model.RegressionResultsWrapper:
-<<<<<<< HEAD
-    """Fit ln(k) against Arrhenius-style predictors."""
-
-    subset = df[
-        [
-            "Midilli-a_k",
-            "T_C",
-            "v_ms",
-            "RH_pct",
-            "thickness_mm",
-        ]
-    ].dropna()
-
-    mask_positive = (
-        (subset["Midilli-a_k"] > 0)
-        & (subset["v_ms"] > 0)
-        & (subset["RH_pct"] > 0)
-        & (subset["thickness_mm"] > 0)
-    )
-    subset = subset.loc[mask_positive].copy()
-    if subset.empty:
-        raise ValueError("No valid observations available for Arrhenius regression of k.")
-
-    temperature_abs = subset["T_C"].to_numpy(dtype=float) + ABSOLUTE_ZERO_C
-    features = pd.DataFrame(
-        {
-            "inv_T_abs": 1.0 / temperature_abs,
-            "ln_v_ms": np.log(subset["v_ms"].to_numpy(dtype=float)),
-            "ln_RH_pct": np.log(subset["RH_pct"].to_numpy(dtype=float)),
-            "ln_thickness_mm": np.log(subset["thickness_mm"].to_numpy(dtype=float)),
-        }
-    )
-    X = sm.add_constant(features, has_constant="add")
-    y = np.log(subset["Midilli-a_k"].to_numpy(dtype=float))
-
-    model = sm.OLS(y, X).fit()
-    print(model.summary())
-
-    beta_inv_T = model.params["inv_T_abs"]
-    activation_energy_kj_mol = -beta_inv_T * R_GAS_CONSTANT / 1000.0
-    print(f"Activation energy (Ea): {activation_energy_kj_mol:.6f} kJ/mol")
-=======
     subset = df[df["run_id"].isin(TEMP_SWEEP_RUNS)].copy()
     subset = subset.dropna(subset=["T_C", "Midilli-a_k"])
 
@@ -160,76 +73,27 @@
     beta_inv_T = model.params["inv_T_abs"]
     activation_energy_kjmol = -beta_inv_T * R_GAS / 1000.0
     print(f"Activation Energy (Ea): {activation_energy_kjmol:.4f} kJ/mol")
->>>>>>> 69a58b3a
 
     return model
 
 
 def fit_linear_model(
-<<<<<<< HEAD
-    df: pd.DataFrame, target: str
-) -> sm.regression.linear_model.RegressionResultsWrapper:
-    """Fit a linear model for a Midilli-a parameter using process conditions."""
-
-    subset = df[
-        [
-            target,
-            "T_C",
-            "v_ms",
-            "RH_pct",
-            "thickness_mm",
-        ]
-    ].dropna()
-=======
     df: pd.DataFrame, target_column: str
 ) -> sm.regression.linear_model.RegressionResultsWrapper:
     subset = df.dropna(subset=FEATURE_COLUMNS + [target_column]).copy()
->>>>>>> 69a58b3a
 
     if subset.empty:
         raise ValueError(f"No valid observations available for regression of {target}.")
 
-<<<<<<< HEAD
-    X = sm.add_constant(subset[["T_C", "v_ms", "RH_pct", "thickness_mm"]].astype(float), has_constant="add")
-    y = subset[target].to_numpy(dtype=float)
-
-    model = sm.OLS(y, X).fit()
-    print(model.summary())
-
-=======
     X = sm.add_constant(subset[FEATURE_COLUMNS].astype(float))
     y = subset[target_column].astype(float)
 
     model = sm.OLS(y, X).fit()
     print(model.summary())
->>>>>>> 69a58b3a
     return model
 
 
 def save_model(model: sm.regression.linear_model.RegressionResultsWrapper, filename: str) -> None:
-<<<<<<< HEAD
-    """Persist a fitted statsmodels OLS result."""
-
-    with (MODELS_DIR / filename).open("wb") as handle:
-        pickle.dump(model, handle)
-
-
-def save_process_bounds(df: pd.DataFrame) -> None:
-    """Persist min/max bounds for the process-condition features."""
-
-    bounds: Dict[str, Dict[str, float]] = {}
-    for column in ["T_C", "v_ms", "RH_pct", "thickness_mm"]:
-        values = df[column].dropna().to_numpy(dtype=float)
-        if values.size == 0:
-            raise ValueError(f"No data available to compute bounds for {column}.")
-        bounds[column] = {
-            "min": float(np.min(values)),
-            "max": float(np.max(values)),
-        }
-
-    with (MODELS_DIR / "process_bounds.json").open("w", encoding="utf-8") as handle:
-        json.dump(bounds, handle, indent=2)
-=======
     path = MODELS_DIR / filename
     with path.open("wb") as f:
         pickle.dump(model, f)
@@ -244,28 +108,15 @@
     path = MODELS_DIR / "process_bounds.json"
     with path.open("w", encoding="utf-8") as f:
         json.dump(bounds, f, indent=2)
->>>>>>> 69a58b3a
 
 
 def main() -> None:
     ensure_models_dir()
-<<<<<<< HEAD
-    df = load_phase1_results()
-=======
     df = load_midilli_dataframe()
->>>>>>> 69a58b3a
 
     model_k = fit_arrhenius_model(df)
     save_model(model_k, "model_k.pkl")
 
-<<<<<<< HEAD
-    model_a = fit_linear_model(df, "Midilli-a_a")
-    save_model(model_a, "model_a.pkl")
-
-    model_n = fit_linear_model(df, "Midilli-a_n")
-    save_model(model_n, "model_n.pkl")
-
-=======
     print("--- Model for Midilli-a_a ---")
     model_a = fit_linear_model(df, "Midilli-a_a")
     save_model(model_a, "model_a.pkl")
@@ -275,7 +126,6 @@
     save_model(model_n, "model_n.pkl")
 
     print("--- Model for Midilli-a_b ---")
->>>>>>> 69a58b3a
     model_b = fit_linear_model(df, "Midilli-a_b")
     save_model(model_b, "model_b.pkl")
 
