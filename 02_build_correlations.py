"""Phase 2 correlation builder for Midilli-a parameters using statsmodels."""

from __future__ import annotations

import json
import pickle
from pathlib import Path

import numpy as np
import pandas as pd
import statsmodels.api as sm


ROOT_DIR = Path(__file__).resolve().parent
DATA_PATH = ROOT_DIR / "phase1_out" / "phase1_full_results.csv"
MODELS_DIR = ROOT_DIR / "models"
ABSOLUTE_ZERO_C = 273.15
R_GAS = 8.314462618  # J/(mol*K)
TEMP_SWEEP_RUNS = ["T_40_v1p1", "T_45_v1p1", "T_50_v1p1_tempsweep"]
<<<<<<< HEAD
TEMP_SWEEP_FALLBACKS = {
    "T_40_v1p1": ["T40_v1p1"],
    "T_45_v1p1": ["T45_v1p1"],
    "T_50_v1p1_tempsweep": ["T_50_v1p1", "T50_v1p1"],
}
=======
>>>>>>> 68298b78
MIDILLI_COLUMNS = [
    "run_id",
    "T_C",
    "v_ms",
    "RH_pct",
    "thickness_mm",
    "Midilli-a_a",
    "Midilli-a_k",
    "Midilli-a_n",
    "Midilli-a_b",
]
FEATURE_COLUMNS = ["v_ms", "RH_pct", "thickness_mm"]


def ensure_models_dir() -> None:
    MODELS_DIR.mkdir(exist_ok=True)


def load_midilli_dataframe() -> pd.DataFrame:
    if not DATA_PATH.exists():
        raise FileNotFoundError(f"Phase 1 results CSV not found: {DATA_PATH}")

    df = pd.read_csv(DATA_PATH, usecols=MIDILLI_COLUMNS)
    numeric_cols = [col for col in MIDILLI_COLUMNS if col != "run_id"]
    df[numeric_cols] = df[numeric_cols].apply(pd.to_numeric, errors="coerce")
    return df


def fit_arrhenius_model(df: pd.DataFrame) -> sm.regression.linear_model.RegressionResultsWrapper:
    subset = df[df["run_id"].isin(TEMP_SWEEP_RUNS)].copy()
<<<<<<< HEAD

    if subset.shape[0] != len(TEMP_SWEEP_RUNS):
        present_runs = set(subset["run_id"].unique())
        missing_runs = [run for run in TEMP_SWEEP_RUNS if run not in present_runs]
        for run in missing_runs:
            fallback_ids = TEMP_SWEEP_FALLBACKS.get(run, [])
            if not fallback_ids:
                continue
            fallback_subset = df[df["run_id"].isin(fallback_ids)].copy()
            if not fallback_subset.empty:
                fallback_subset["run_id"] = run
                subset = pd.concat([subset, fallback_subset], ignore_index=True)

    subset = subset.drop_duplicates(subset=["run_id"])
=======
>>>>>>> 68298b78
    subset = subset.dropna(subset=["T_C", "Midilli-a_k"])

    if subset.shape[0] != 3:
        raise ValueError(
            "Temperature sweep dataset must contain exactly 3 Midilli-a runs. "
            f"Found {subset.shape[0]} rows."
        )

    if (subset["Midilli-a_k"] <= 0).any():
        raise ValueError("All Midilli-a_k values must be positive for the Arrhenius fit.")

    T_abs = subset["T_C"].to_numpy(dtype=float) + ABSOLUTE_ZERO_C
    ln_k = np.log(subset["Midilli-a_k"].to_numpy(dtype=float))

    X = pd.DataFrame({"inv_T_abs": 1.0 / T_abs})
    X = sm.add_constant(X)

    model = sm.OLS(ln_k, X).fit()

    print("--- Arrhenius Model (T_C Only, 3 data points) ---")
    print(model.summary())

    beta_inv_T = model.params["inv_T_abs"]
    activation_energy_kjmol = -beta_inv_T * R_GAS / 1000.0
    print(f"Activation Energy (Ea): {activation_energy_kjmol:.4f} kJ/mol")

    return model


def fit_linear_model(
    df: pd.DataFrame, target_column: str
) -> sm.regression.linear_model.RegressionResultsWrapper:
    subset = df.dropna(subset=FEATURE_COLUMNS + [target_column]).copy()

    if subset.empty:
        raise ValueError(f"No valid rows available to fit the model for {target_column}.")

    X = sm.add_constant(subset[FEATURE_COLUMNS].astype(float))
    y = subset[target_column].astype(float)

    model = sm.OLS(y, X).fit()
    print(model.summary())
    return model


def save_model(model: sm.regression.linear_model.RegressionResultsWrapper, filename: str) -> None:
    path = MODELS_DIR / filename
    with path.open("wb") as f:
        pickle.dump(model, f)


def save_process_bounds(df: pd.DataFrame) -> None:
    bounds = {}
    for column in ["T_C"] + FEATURE_COLUMNS:
        series = df[column].dropna().astype(float)
        bounds[column] = {"min": float(series.min()), "max": float(series.max())}

    path = MODELS_DIR / "process_bounds.json"
    with path.open("w", encoding="utf-8") as f:
        json.dump(bounds, f, indent=2)


def main() -> None:
    ensure_models_dir()
    df = load_midilli_dataframe()

    model_k = fit_arrhenius_model(df)
    save_model(model_k, "model_k.pkl")

    print("--- Model for Midilli-a_a ---")
    model_a = fit_linear_model(df, "Midilli-a_a")
    save_model(model_a, "model_a.pkl")

    print("--- Model for Midilli-a_n ---")
    model_n = fit_linear_model(df, "Midilli-a_n")
    save_model(model_n, "model_n.pkl")

    print("--- Model for Midilli-a_b ---")
    model_b = fit_linear_model(df, "Midilli-a_b")
    save_model(model_b, "model_b.pkl")

    save_process_bounds(df)


if __name__ == "__main__":
    main()<|MERGE_RESOLUTION|>--- conflicted
+++ resolved
@@ -17,14 +17,6 @@
 ABSOLUTE_ZERO_C = 273.15
 R_GAS = 8.314462618  # J/(mol*K)
 TEMP_SWEEP_RUNS = ["T_40_v1p1", "T_45_v1p1", "T_50_v1p1_tempsweep"]
-<<<<<<< HEAD
-TEMP_SWEEP_FALLBACKS = {
-    "T_40_v1p1": ["T40_v1p1"],
-    "T_45_v1p1": ["T45_v1p1"],
-    "T_50_v1p1_tempsweep": ["T_50_v1p1", "T50_v1p1"],
-}
-=======
->>>>>>> 68298b78
 MIDILLI_COLUMNS = [
     "run_id",
     "T_C",
@@ -55,23 +47,6 @@
 
 def fit_arrhenius_model(df: pd.DataFrame) -> sm.regression.linear_model.RegressionResultsWrapper:
     subset = df[df["run_id"].isin(TEMP_SWEEP_RUNS)].copy()
-<<<<<<< HEAD
-
-    if subset.shape[0] != len(TEMP_SWEEP_RUNS):
-        present_runs = set(subset["run_id"].unique())
-        missing_runs = [run for run in TEMP_SWEEP_RUNS if run not in present_runs]
-        for run in missing_runs:
-            fallback_ids = TEMP_SWEEP_FALLBACKS.get(run, [])
-            if not fallback_ids:
-                continue
-            fallback_subset = df[df["run_id"].isin(fallback_ids)].copy()
-            if not fallback_subset.empty:
-                fallback_subset["run_id"] = run
-                subset = pd.concat([subset, fallback_subset], ignore_index=True)
-
-    subset = subset.drop_duplicates(subset=["run_id"])
-=======
->>>>>>> 68298b78
     subset = subset.dropna(subset=["T_C", "Midilli-a_k"])
 
     if subset.shape[0] != 3:
